--- conflicted
+++ resolved
@@ -8,11 +8,7 @@
       - PORT=${PORT:-11435}
       - PROXY_API_KEY=${PROXY_API_KEY?set-in-env}
       - CODEX_MODEL=${CODEX_MODEL:-gpt-5}
-<<<<<<< HEAD
       # App-level CORS is disabled; edge handles CORS
-=======
-      # Disable app-level CORS; Traefik and Cloudflare handle CORS at the edge
->>>>>>> 546d5324
       - PROXY_ENABLE_CORS=false
       - PROXY_STREAM_MODE=${PROXY_STREAM_MODE:-incremental}
       - PROXY_TIMEOUT_MS=${PROXY_TIMEOUT_MS:-300000}
@@ -40,27 +36,15 @@
       - traefik.http.routers.codex-api.rule=Host(`codex-api.onemainarmy.com`) && PathPrefix(`/v1`)
       - traefik.http.routers.codex-api.entrypoints=websecure
       - traefik.http.routers.codex-api.tls=true
-<<<<<<< HEAD
       # Apply CORS and security headers, rate limit prior to ForwardAuth
       - traefik.http.routers.codex-api.middlewares=codex-cors,codex-headers,codex-ratelimit,codex-forwardauth
 
       # CORS preflight (OPTIONS): bypass ForwardAuth entirely; Traefik responds with headers
-=======
-      # Apply CORS first so headers wrap ForwardAuth 4xx responses
-      - traefik.http.routers.codex-api.middlewares=codex-cors,codex-forwardauth
-
-      # CORS preflight (OPTIONS) should bypass ForwardAuth to let the app answer 204 with CORS headers
-      # High-priority preflight router: HTTPS only, bypass ForwardAuth, still apply CORS
->>>>>>> 546d5324
       - traefik.http.routers.codex-preflight.rule=Host(`codex-api.onemainarmy.com`) && PathPrefix(`/v1`) && Method(`OPTIONS`)
       - traefik.http.routers.codex-preflight.entrypoints=websecure
       - traefik.http.routers.codex-preflight.tls=true
       - traefik.http.routers.codex-preflight.priority=10000
-<<<<<<< HEAD
       - traefik.http.routers.codex-preflight.middlewares=codex-cors,codex-headers,codex-ratelimit
-=======
-      - traefik.http.routers.codex-preflight.middlewares=codex-cors
->>>>>>> 546d5324
       - traefik.http.routers.codex-preflight.service=noop@internal
 
       
@@ -70,7 +54,6 @@
       - traefik.http.middlewares.codex-forwardauth.forwardauth.trustForwardHeader=true
       - traefik.http.middlewares.codex-forwardauth.forwardauth.authRequestHeaders=Authorization
 
-<<<<<<< HEAD
       # CORS middleware (edge)
       - traefik.http.middlewares.codex-cors.headers.accessControlAllowMethods=GET,POST,HEAD,OPTIONS
       - traefik.http.middlewares.codex-cors.headers.accessControlAllowHeaders=Authorization,Content-Type,Accept,OpenAI-Organization,OpenAI-Beta,X-Requested-With,X-Stainless-OS,X-Stainless-Lang,X-Stainless-Arch,X-Stainless-Runtime,X-Stainless-Runtime-Version,X-Stainless-Package-Version,X-Stainless-Timeout,X-Stainless-Retry-Count
@@ -93,19 +76,6 @@
       # Rate limit middleware
       - traefik.http.middlewares.codex-ratelimit.ratelimit.average=${RATE_LIMIT_AVG:-200}
       - traefik.http.middlewares.codex-ratelimit.ratelimit.burst=${RATE_LIMIT_BURST:-400}
-
-=======
-      # CORS middleware (edge): add Stainless headers allow‑list per Obsidian/Copilot
-      - traefik.http.middlewares.codex-cors.headers.accessControlAllowHeaders=Authorization,Content-Type,Accept,OpenAI-Organization,OpenAI-Beta,X-Requested-With,X-Stainless-OS,X-Stainless-Lang,X-Stainless-Arch,X-Stainless-Runtime,X-Stainless-Runtime-Version,X-Stainless-Package-Version,X-Stainless-Timeout,X-Stainless-Retry-Count
-      - traefik.http.middlewares.codex-cors.headers.accessControlAllowMethods=GET,POST,HEAD,OPTIONS
-      # Use wildcard origin since we do not use cookies; ensures app:// origins work
-      - traefik.http.middlewares.codex-cors.headers.customResponseHeaders.Access-Control-Allow-Origin=*
-      - traefik.http.middlewares.codex-cors.headers.accessControlAllowCredentials=false
-      - traefik.http.middlewares.codex-cors.headers.accessControlExposeHeaders=Content-Type
-      - traefik.http.middlewares.codex-cors.headers.accessControlMaxAge=600
-      - traefik.http.middlewares.codex-cors.headers.addVaryHeader=true
-
->>>>>>> 546d5324
       # Public health router (no auth)
       - traefik.http.routers.codex-health.rule=Host(`codex-api.onemainarmy.com`) && Path(`/healthz`)
       - traefik.http.routers.codex-health.entrypoints=websecure
